--- conflicted
+++ resolved
@@ -857,83 +857,6 @@
 
         return outputs
 
-<<<<<<< HEAD
-    def mask_tokens(self, itemid_seq, mlm_probability):
-        """
-        prepare sequence with mask for masked language modeling prediction
-        the function is based on HuggingFace's transformers/data/data_collator.py 
-
-        INPUT:
-        itemid_seq: sequence of input itemid (label) column
-        mlm_probability: probability of an item to be selected (masked) to be a label for this sequence. P.s. We enforce that at least one item is masked for each sequence, so that the network can learn something with it.
-
-        OUTPUT:
-        labels: item id sequence as label
-        masked_labels: bool mask with is true only for masked labels (targets)
-        """
-
-        # labels = itemid_seq.clone()
-        labels = torch.full(
-            itemid_seq.shape, self.pad_token, dtype=itemid_seq.dtype, device=self.device
-        )
-        non_padded_mask = itemid_seq != self.pad_token
-
-        rows_ids = torch.arange(
-            itemid_seq.size(0), dtype=torch.long, device=self.device
-        )
-
-        # During training, masks labels to be predicted according to a probability, ensuring that each session has at least one label to predict
-        if self.training:
-            # Selects a percentage of items to be masked (selected as labels)
-            probability_matrix = torch.full(
-                itemid_seq.shape, mlm_probability, device=self.device
-            )
-            masked_labels = torch.bernoulli(probability_matrix).bool() & non_padded_mask
-            labels = torch.where(
-                masked_labels, itemid_seq, torch.zeros_like(itemid_seq)
-            )
-
-            # Set at least one item in the sequence to mask, so that the network can learn something with this session
-            one_random_index_by_session = torch.multinomial(
-                non_padded_mask.float(), num_samples=1
-            ).squeeze()
-            labels[rows_ids, one_random_index_by_session] = itemid_seq[
-                rows_ids, one_random_index_by_session
-            ]
-            masked_labels = labels != self.pad_token
-
-            # If a sequence has only masked labels, unmasks one of the labels
-            sequences_with_only_labels = masked_labels.sum(
-                axis=1
-            ) == non_padded_mask.sum(axis=1)
-            sampled_labels_to_unmask = torch.multinomial(
-                masked_labels.float(), num_samples=1
-            ).squeeze()
-
-            labels_to_unmask = torch.masked_select(
-                sampled_labels_to_unmask, sequences_with_only_labels
-            )
-            rows_to_unmask = torch.masked_select(rows_ids, sequences_with_only_labels)
-
-            labels[rows_to_unmask, labels_to_unmask] = self.pad_token
-            masked_labels = labels != self.pad_token
-
-            # Logging the real percentage of masked items (labels)
-            # perc_masked_labels = masked_labels.sum() / non_padded_mask.sum().float()
-            # logger.info(f"  % Masked items as labels: {perc_masked_labels}")
-
-        # During evaluation always masks the last item of the session
-        else:
-            last_item_sessions = non_padded_mask.sum(axis=1) - 1
-            labels[rows_ids, last_item_sessions] = itemid_seq[
-                rows_ids, last_item_sessions
-            ]
-            masked_labels = labels != self.pad_token
-
-        return labels, masked_labels
-
-=======
->>>>>>> 60858fdc
     def feature_process(self, inputs):
 
         label_seq, output = None, []

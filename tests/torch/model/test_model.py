--- conflicted
+++ resolved
@@ -78,12 +78,7 @@
     bc_targets = pytorch.randint(2, (100,)).float()
 
     model = tr.Model(head_1, head_2)
-<<<<<<< HEAD
-    # TODO: how to get targets?
     output = model(torch_yoochoose_like, training=True, targets=bc_targets)
-=======
-    output = model(torch_yoochoose_like, training=True)
->>>>>>> 8cd1847a
 
     assert isinstance(output, dict)
     assert len(list(output.keys())) == 3

--- conflicted
+++ resolved
@@ -181,28 +181,10 @@
     from nvtabular.loader.torch import DLDataLoader
     from nvtabular.loader.torch import TorchAsyncItr as NVTDataLoader
 
-<<<<<<< HEAD
-    class NVTDatasetWrapper(NVTDataset):
-        def __init__(self, *args, **kwargs):
-            super(NVTDatasetWrapper, self).__init__(*args, **kwargs)
-
-        def __len__(self):
-            return self.num_rows
-
-    class NVTDataLoaderWrapper(NVTDataLoader):
-        def __init__(self, *args, **kwargs):
-            self.dataset = kwargs["dataset"]
-            super(NVTDataLoaderWrapper, self).__init__(*args, **kwargs)
-
-        def __next__(self):
-            inputs = super(NVTDataLoaderWrapper, self).__next__()
-            return inputs[0]
-=======
     def dataloader_collate(inputs):
         # Gets only the features dict
         inputs = inputs[0][0]
         return inputs
->>>>>>> 81029207
 
     categ_features = []
     continuous_features = []
@@ -217,15 +199,10 @@
             )
 
     sparse_features_max = {
-<<<<<<< HEAD
-        seq_column: data_args.session_seq_length_max
-        for seq_column in categ_features + continuous_features
-=======
         fname: feature_map[fname]["pad_trim_length"]
         if fname in feature_map and "pad_trim_length" in feature_map[fname]
         else data_args.session_seq_length_max
         for fname in categ_features + continuous_features
->>>>>>> 81029207
     }
 
     # device_key = "devices" if nvtabular.__version__ < "0.5.1" else "device"
@@ -233,11 +210,7 @@
         0 if training_args.local_rank == -1 else training_args.local_rank
     )
 
-<<<<<<< HEAD
-    dataset = NVTDatasetWrapper(
-=======
     dataset = NVTDataset(
->>>>>>> 81029207
         data_paths,
         engine="parquet",
         part_mem_fraction=data_args.nvt_part_mem_fraction,
@@ -252,23 +225,7 @@
         global_size = get_world_size()
         global_rank = training_args.local_rank
 
-<<<<<<< HEAD
-    """
-    loader = NVTDataLoaderWrapper(
-=======
     loader = NVTDataLoader(
->>>>>>> 81029207
-        dataset=dataset,
-        batch_size=batch_size,
-        shuffle=shuffle_dataloader,
-        global_size=global_size,
-        global_rank=global_rank,
-<<<<<<< HEAD
-        **data_loader_config
-    )
-    """
-
-    loader = NVTDataLoaderWrapper(
         dataset=dataset,
         batch_size=batch_size,
         shuffle=shuffle_dataloader,
@@ -284,22 +241,9 @@
         drop_last=training_args.dataloader_drop_last,
     )
 
-    return loader
-=======
-        device=dataloader_device,
-        cats=categ_features,
-        conts=continuous_features,
-        labels=[],
-        sparse_names=categ_features + continuous_features,
-        sparse_max=sparse_features_max,
-        sparse_as_dense=True,
-        drop_last=training_args.dataloader_drop_last,
-    )
-
     dl_loader = DLDataLoader(loader, collate_fn=dataloader_collate)
 
     return dl_loader
->>>>>>> 81029207
 
 
 def get_items_sorted_freq(train_data_paths, item_id_feature_name):
